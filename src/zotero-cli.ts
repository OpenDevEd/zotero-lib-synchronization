#!/usr/bin/env node

import formatAsXMP from './utils/formatAsXMP';
import formatAsCrossRefXML from './utils/formatAsCrossRefXML';
import printJSON from './utils/printJSON';
import Zotero from './zotero-lib';
import { ArgumentParser } from 'argparse';
import formatAsZenodoJson from './utils/formatAsZenodoJson';
import logger from './logger';
import { configAllParsers } from './sub-commands';
const fs = require('fs');

const zoteroLib = new Zotero({});

/**
 * Initialize Command Line Interface
 */
async function main() {
  const args = parseArguments();
  if (args.version) {
    getVersion();
    process.exit(0);
  }
  if (args.javascript) {
    let object = {};
<<<<<<< HEAD
    for (let key in args) {
      if (
        ![
          'api_key',
          'config',
          'config_json',
          'user_id',
          'group_id',
          'indent',
          'verbose',
          'javascript',
          'dryrun',
          'out',
          'show',
          'version',
          'func',
        ].includes(key)
      ) {
        object[key] = args[key];
      }
    }

    let stx = `
    const options =  ${JSON.stringify(object)}
    const result = await zotzenlib.${args.func}(options)
    `;
    console.log(stx);
    process.exit(0);
=======
    for(let key in args){
      if((!['api_key','config','config_json','user_id','group_id','indent','verbose','javascript','dryrun','out','show','version','func'].includes(key))){
        object[key] = args[key];
        
      }
    }
    
    let stx = `
    const options =  ${JSON.stringify(object)}
    const result = await zotzenlib.${args.func}(options)
    `
    console.log(stx);
    process.exit(0);
    

>>>>>>> c066bf9c
  }

  if (args.verbose) {
    logger.info('zotero-cli starting...');
    zoteroLib.showConfig();
  }

  if (args.dryrun) {
    logger.info(
      `API command:\n Zotero.${args.func}(${JSON.stringify(args, null, 2)})`,
    );
    return;
  }

  // using default=2 above prevents the overrides from being picked up
  if (args.indent === null) args.indent = 2;

  // call the actual command
  if (!args.func) {
    logger.info('No arguments provided. Use -h for help.');
    process.exit(0);
  }

  try {
    if (args.verbose) logger.info('ARGS=' + JSON.stringify(args, null, 2));
    if (!(args.func in zoteroLib)) {
      throw new Error(`No cmd handler defined for ${args.func}`);
    }
<<<<<<< HEAD

    zoteroLib.changeConfig(args);
=======
>>>>>>> c066bf9c
    let result = await zoteroLib[args.func](args);
    // This really just works for 'item'... should realy move those functions elsewhere
    if (args.xmp) {
      result = formatAsXMP(result);
    }
    if (args.crossref) {
      result = await formatAsCrossRefXML(result, args);
    }
    if (args.zenodo) {
      args.zenodoWriteFile = true;
      result = await getZenodoJson(result, args);
    }
    if (args.verbose) {
      const myout = {
        result,
        output: zoteroLib.output,
      };
      logger.info(
        '{Result, output}=' +
          JSON.stringify(myout, null, zoteroLib.config.indent),
      );
    }

    if (args.out) {
      logger.info(`writing output to file ${args.out}`);
      fs.writeFileSync(
        args.out,
        JSON.stringify(result, null, zoteroLib.config.indent),
      );
    } else {
      logger.info(`writing output to console`);
      logger.info(printJSON(result));
    }
  } catch (error) {
    console.log(error);
    zoteroLib.print('Command execution failed: ', error);
    process.exit(1);
  }
}

// local functions
function getVersion() {
  const pjson = require('../package.json');
  if (pjson.version) logger.info(`zenodo-lib version=${pjson.version}`);
  return pjson.version;
}

function parseArguments() {
  const parser = new ArgumentParser({
    description: 'Zotero command line utility',
  });
  parser.add_argument('--api-key', {
    help: 'The API key to access the Zotero API.',
  });
  parser.add_argument('--config', {
    type: 'str',
<<<<<<< HEAD
    help: 'Configuration file (toml format). Note that ./zotero-cli.toml and ~/.config/zotero-cli/zotero-cli.toml is picked up automatically.',
=======
    help:
      'Configuration file (toml format). Note that ./zotero-cli.toml and ~/.config/zotero-cli/zotero-cli.toml is picked up automatically.',
>>>>>>> c066bf9c
  });
  parser.add_argument('--config-json', {
    type: 'str',
    help: 'Configuration string in json format.',
  });
  parser.add_argument('--user-id', {
    type: 'int',
    help: 'The id of the user library.',
  });
  parser.add_argument('--group-id', {
    action: 'store',
    type: 'int',
    help: 'The id of the group library.',
  });
  // See below. If changed, add: You can provide the group-id as zotero-select link (zotero://...). Only the group-id is used, the item/collection id is discarded.
  parser.add_argument('--indent', {
    type: 'int',
    help: 'Identation for json output.',
  });
  parser.add_argument('--verbose', {
    action: 'store_true',
    help: 'Log requests.',
  });
  parser.add_argument('--javascript', {
    action: 'store_true',
    help: 'convert to santax of javascript',
  });
  parser.add_argument('--dryrun', {
    action: 'store_true',
    help: 'Show the API request and exit.',
    default: false,
  });
  parser.add_argument('--out', { help: 'Output to file' });
  parser.add_argument('--show', {
    action: 'store_true',
    help: 'Print the result to the commandline.',
    default: false,
  });
  parser.add_argument('--version', {
    action: 'store_true',
    help: 'Show version',
  });

  /**
   * The following code adds subparsers.
   */
  const subparsers = parser.add_subparsers({
    help: "Help for these commands is available via 'command --help'.",
  });

  configAllParsers(subparsers);

  return parser.parse_args();
}

async function getZenodoJson(item, args: any) {
  const updateDoc = await formatAsZenodoJson(item, args);
  // logger.info("getZenodoJson updateDoc="+JSON.stringify(    updateDoc        ,null,2))

  if (args.zenodoWriteFile) {
    await fs.writeFile(
      'updateDoc.json',
      JSON.stringify(updateDoc),
      'utf-8',
      function (err) {
        if (err) logger.info(err);
      },
    );
  }
  return updateDoc;
}

main()
  .then()
  .catch((err) => {
    console.error('error:', err);
    process.exit(1);
  });<|MERGE_RESOLUTION|>--- conflicted
+++ resolved
@@ -23,7 +23,6 @@
   }
   if (args.javascript) {
     let object = {};
-<<<<<<< HEAD
     for (let key in args) {
       if (
         ![
@@ -52,23 +51,6 @@
     `;
     console.log(stx);
     process.exit(0);
-=======
-    for(let key in args){
-      if((!['api_key','config','config_json','user_id','group_id','indent','verbose','javascript','dryrun','out','show','version','func'].includes(key))){
-        object[key] = args[key];
-        
-      }
-    }
-    
-    let stx = `
-    const options =  ${JSON.stringify(object)}
-    const result = await zotzenlib.${args.func}(options)
-    `
-    console.log(stx);
-    process.exit(0);
-    
-
->>>>>>> c066bf9c
   }
 
   if (args.verbose) {
@@ -97,11 +79,8 @@
     if (!(args.func in zoteroLib)) {
       throw new Error(`No cmd handler defined for ${args.func}`);
     }
-<<<<<<< HEAD
-
+   
     zoteroLib.changeConfig(args);
-=======
->>>>>>> c066bf9c
     let result = await zoteroLib[args.func](args);
     // This really just works for 'item'... should realy move those functions elsewhere
     if (args.xmp) {
@@ -158,12 +137,7 @@
   });
   parser.add_argument('--config', {
     type: 'str',
-<<<<<<< HEAD
     help: 'Configuration file (toml format). Note that ./zotero-cli.toml and ~/.config/zotero-cli/zotero-cli.toml is picked up automatically.',
-=======
-    help:
-      'Configuration file (toml format). Note that ./zotero-cli.toml and ~/.config/zotero-cli/zotero-cli.toml is picked up automatically.',
->>>>>>> c066bf9c
   });
   parser.add_argument('--config-json', {
     type: 'str',
