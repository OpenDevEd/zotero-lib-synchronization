--- conflicted
+++ resolved
@@ -6,7 +6,7 @@
 require('docstring');
 const os = require('os');
 const _ = require('lodash');
-const he = require('he')
+const he = require('he');
 var convert = require('xml-js');
 
 // @ts-ignore
@@ -98,14 +98,9 @@
     // Read config (which also sets the Zotero-API-Key value in the header)
     // TODO: readConfig may need to perform an async operation...
     const message = this.configure(args, true);
-<<<<<<< HEAD
     logger.info('configure response: %O', message);
     // if (message['status'] === 0) {
     // }
-=======
-    if (message['status'] === 0) {
-    }
->>>>>>> 282ab905
   }
 
   // zotero: any
@@ -287,8 +282,9 @@
               return m;
 
             if (m instanceof Error)
-              return `<Error: ${m.message || m.name}${m.stack ? `\n${m.stack}` : ''
-                }>`;
+              return `<Error: ${m.message || m.name}${
+                m.stack ? `\n${m.stack}` : ''
+              }>`;
 
             if (m && type === 'object' && m.message)
               return `<Error: ${m.message}#\n${m.stack}>`;
@@ -1375,7 +1371,8 @@
             await this.post(
               `/items/${uploadItem.successful[0].key}/file?md5=${md5.sync(
                 filename
-              )}&filename=${attach.filename}&filesize=${fs.statSync(filename)['size']
+              )}&filename=${attach.filename}&filesize=${
+                fs.statSync(filename)['size']
               }&mtime=${stat.mtimeMs}`,
               '{}',
               { 'If-None-Match': '*' }
@@ -1516,12 +1513,12 @@
     const finalactions = await this.finalActions(result);
     const return_value = args.fullresponse
       ? {
-        status: 0,
-        message: 'success',
-        output: output,
-        result: result,
-        final: finalactions,
-      }
+          status: 0,
+          message: 'success',
+          output: output,
+          result: result,
+          final: finalactions,
+        }
       : result;
     return return_value;
     // TODO: What if this fails? Zotero will return, e.g.   "message": "404 - {\"type\":\"Buffer\",\"data\":[78,111,116,32,102,111,117,110,100]}",
@@ -2002,7 +1999,7 @@
     const child_name = args.title
       ? args.title
       : (response.reportNumber ? response.reportNumber + '. ' : '') +
-      response.title;
+        response.title;
     //const new_coll = zotero.create_collection(group, base_collection, $name)
     // console.log("ch="+child_name)
     output.push({ child_name: child_name });
@@ -2110,10 +2107,10 @@
       args.group_id
         ? args.group_id
         : args.key && this.extractGroupAndSetGroup(args.key)
-          ? this.extractGroupAndSetGroup(args.key)
-          : args.collection && this.extractGroupAndSetGroup(args.collection)
-            ? this.extractGroupAndSetGroup(args.collection)
-            : this.config.group_id
+        ? this.extractGroupAndSetGroup(args.key)
+        : args.collection && this.extractGroupAndSetGroup(args.collection)
+        ? this.extractGroupAndSetGroup(args.collection)
+        : this.config.group_id
     );
     const key = this.as_value(this.extractKeyAndSetGroup(args.key));
     //console.log(`getGroupAndKey ${args.key} -> ${group_id} / ${key}`)
@@ -2201,8 +2198,9 @@
         // const options = { weekday: 'long', year: 'numeric', month: 'long', day: 'numeric' };
         var today = new Date();
         // const message = `Attached new DOI ${args.doi} on ${today.toLocaleDateString("en-US", options)}`
-        const message = `Attached new DOI ${args.doi
-          } on ${today.toLocaleDateString()}`;
+        const message = `Attached new DOI ${
+          args.doi
+        } on ${today.toLocaleDateString()}`;
         await this.attachNoteToItem(args.key, {
           content: message,
           tags: ['_r:message'],
@@ -2332,10 +2330,11 @@
         argparser.add_argument(`--${option}`, {
           nargs: 1,
           action: 'store',
-          help: `Provide a specific URL for '${option}'.${extra_text} The prefix '${decoration[option].title
-            }' will be added to a title (if provided) and the following tags are added: ${JSON.stringify(
-              decoration[option].tags
-            )}`,
+          help: `Provide a specific URL for '${option}'.${extra_text} The prefix '${
+            decoration[option].title
+          }' will be added to a title (if provided) and the following tags are added: ${JSON.stringify(
+            decoration[option].tags
+          )}`,
         });
       });
       // ... otherwise --id adds the three zenodo options, which otherwise are specified ...
@@ -2439,8 +2438,8 @@
           value: this.as_value(args.url)
             ? this.as_value(args.url)
             : this.as_value(args.kerko_url_key)
-              ? this.as_value(args.kerko_url_key) + this.as_value(args.key)
-              : '',
+            ? this.as_value(args.kerko_url_key) + this.as_value(args.key)
+            : '',
         };
         const datau = await this.update_url(argx);
         console.log('TEMPORARY...=' + JSON.stringify(datau, null, 2));
@@ -2621,7 +2620,6 @@
     return update;
   }
 
-
   public async KerkoCiteItemAlsoKnownAs(args, subparsers?) {
     this.reconfigure(args);
     // system("./zotUpdateField.pl --update --group $a --item $c --key url --value \"\\\"https://docs.opendeved.net/lib/$c\\\"\"");
@@ -2651,45 +2649,46 @@
     //const item = this.pruneData(response)
     //  console.log("TEMPORARY="+JSON.stringify(     item       ,null,2))
 
-    var extra = item.extra
-    var extraarr = extra.split("\n")
+    var extra = item.extra;
+    var extraarr = extra.split('\n');
 
     // console.log("TEMPORARY=" + JSON.stringify(thisversion, null, 2))
     // console.log("TEMPORARY=" + JSON.stringify(extraarr, null, 2))
 
-    let kciaka = -1
-    let i = -1
+    let kciaka = -1;
+    let i = -1;
     for (const value of extraarr) {
-      i++
-      console.log(value)
+      i++;
+      console.log(value);
       if (value.match(/^KerkoCite\.ItemAlsoKnownAs\: /)) {
         // console.log(i)
-        kciaka = i
+        kciaka = i;
       }
     }
     if (kciaka == -1) {
       return this.message(0, 'item has no ItemAlsoKnownAs', { item: item });
     }
 
-    console.log(extraarr[kciaka])
-    let do_update = false
+    console.log(extraarr[kciaka]);
+    let do_update = false;
     if (args.add) {
-      var kcarr = extraarr[kciaka].split(/\s+/).slice(1)
-      args.add = this.as_array(args.add)
-      let knew = "KerkoCite.ItemAlsoKnownAs: " + _.union(kcarr, args.add).join(" ")
+      var kcarr = extraarr[kciaka].split(/\s+/).slice(1);
+      args.add = this.as_array(args.add);
+      let knew =
+        'KerkoCite.ItemAlsoKnownAs: ' + _.union(kcarr, args.add).join(' ');
       //console.log(knew)
       //console.log(extraarr[kciaka])
       if (knew != extraarr[kciaka]) {
-        do_update = true
-        console.log("Update")
-        extraarr[kciaka] = knew
-        extra = extraarr.sort().join("\n")
+        do_update = true;
+        console.log('Update');
+        extraarr[kciaka] = knew;
+        extra = extraarr.sort().join('\n');
       }
     }
     if (do_update) {
-      console.log("\n----\n" + extra + "\n----\n")
+      console.log('\n----\n' + extra + '\n----\n');
       let myobj = {};
-      myobj["extra"] = extra
+      myobj['extra'] = extra;
       const updateargs = {
         key: args.key,
         version: thisversion,
@@ -2708,13 +2707,14 @@
         console.log('update failed');
         return this.message(1, 'update failed', { update: update });
       }
-      return this.message(0, 'exit status', { update: update, item: zoteroRecord });
+      return this.message(0, 'exit status', {
+        update: update,
+        item: zoteroRecord,
+      });
     } else {
       return this.message(0, 'exit status', { item: item });
     }
   }
-
-
 
   // TODO: Implement
   public async getbib(args, subparsers?) {
@@ -2729,11 +2729,13 @@
       argparser.add_argument('--groupkeys', {
         nargs: 1,
         action: 'store',
-        help: 'The Zotero item key for the item for which the bib is obtained. Unlike other functions, this is a string of the format 1234567:ABCDEFGH,1234567:ABCDEFGH,...',
+        help:
+          'The Zotero item key for the item for which the bib is obtained. Unlike other functions, this is a string of the format 1234567:ABCDEFGH,1234567:ABCDEFGH,...',
       });
       argparser.add_argument('--json', {
         action: 'store_true',
-        help: 'The default is for this function to return xml/html. Use this switch to convert the xml to json.',
+        help:
+          'The default is for this function to return xml/html. Use this switch to convert the xml to json.',
       });
       argparser.add_argument('--zgroup', {
         nargs: 1,
@@ -2760,17 +2762,14 @@
     // ACTION: run code
     let output;
     try {
-      output = await this.getZoteroDataX(args)
+      output = await this.getZoteroDataX(args);
     } catch (e) {
-      return this.catchme(2, "caught error in getZoteroDataX", e, null)
+      return this.catchme(2, 'caught error in getZoteroDataX', e, null);
     }
     // ACTION: return values
-    console.log(output)
-
-    return { status: 0, message: "success", data: output }
-
-
-
+    console.log(output);
+
+    return { status: 0, message: 'success', data: output };
   }
 
   /* START FUcntionS FOR GETBIB */
@@ -2778,17 +2777,17 @@
     var d = new Date();
     var n = d.getTime();
     // TODO: We need to check the groups of requested data against the groups the API key has access to.
-    var fullresponse = { data: [], message: "" }
+    var fullresponse = { data: [], message: '' };
     // We could allow responses that have arg.keys/group as well as groupkeys.
     if (args.keys && args.group) {
-      console.log("Response based on group and key");
+      console.log('Response based on group and key');
       fullresponse = await this.makeZoteroQuery(args);
     } else if (args.groupkeys) {
-      console.log("Response based on groupkeys");
+      console.log('Response based on groupkeys');
       fullresponse = await this.makeMultiQuery(args);
       // console.log("Done.");
     } else {
-      fullresponse = { data: [], message: "not implemented" }
+      fullresponse = { data: [], message: 'not implemented' };
     }
     /*
     const evlib = {
@@ -2799,88 +2798,134 @@
 
     const response = fullresponse.data;
     if (response) {
-      var resp = []
+      var resp = [];
       try {
         resp = response.map(
-          element =>
+          (element) =>
             element.bib
-              .replace(/(\d\d\d\d)/,
-                "$1" + element.data.tags.filter(element => element.tag.match(/_yl:/)).map(element => element.tag).join(",").replace(/_yl\:/, "")
+              .replace(
+                /(\d\d\d\d)/,
+                '$1' +
+                  element.data.tags
+                    .filter((element) => element.tag.match(/_yl:/))
+                    .map((element) => element.tag)
+                    .join(',')
+                    .replace(/_yl\:/, '')
               )
-              .replace("</div>\n</div>", "")
-              .replace(/\.\s*$/, "")
-              .replace('<div class="csl-bib-body" style="line-height: 1.35; padding-left: 1em; text-indent:-1em;">', '<div class="csl-bib-body">')
-            +
-            "."
-            +
-            this.getCanonicalURL(args, element)
-            +
-            ((element.data.rights && element.data.rights.match(/Creative Commons/))
-              ? " Available under " + he.encode(element.data.rights) + "." : "")
-            +
-            " (" + this.urlify("details", element.library.id, element.key, args.zgroup, args.zkey, args.openinzotero) + ")"
-            +
-            "</div>\n</div>"
+              .replace('</div>\n</div>', '')
+              .replace(/\.\s*$/, '')
+              .replace(
+                '<div class="csl-bib-body" style="line-height: 1.35; padding-left: 1em; text-indent:-1em;">',
+                '<div class="csl-bib-body">'
+              ) +
+            '.' +
+            this.getCanonicalURL(args, element) +
+            (element.data.rights &&
+            element.data.rights.match(/Creative Commons/)
+              ? ' Available under ' + he.encode(element.data.rights) + '.'
+              : '') +
+            ' (' +
+            this.urlify(
+              'details',
+              element.library.id,
+              element.key,
+              args.zgroup,
+              args.zkey,
+              args.openinzotero
+            ) +
+            ')' +
+            '</div>\n</div>'
         );
-
       } catch (e) {
-        output = this.catchme(2, "caught error in response", e, response);
+        output = this.catchme(2, 'caught error in response', e, response);
         return output;
-      };
-      var xml = "<div>\n" + resp.sort().join("\n") + "\n</div>";
+      }
+      var xml = '<div>\n' + resp.sort().join('\n') + '\n</div>';
       var d = new Date();
       var n = (d.getTime() - n) / 1000;
       var output = '{}';
       if (args.json) {
         try {
           const payload = convert.xml2json(xml, { compact: false, spaces: 4 });
-          output = `{\n"status": 0,\n"count": ${response.length},\n"duration": ${n},\n"data": ` + payload + "\n}";
+          output =
+            `{\n"status": 0,\n"count": ${response.length},\n"duration": ${n},\n"data": ` +
+            payload +
+            '\n}';
         } catch (e) {
-          output = this.catchme(2, "caught error in convert.xml2json", e, xml)
+          output = this.catchme(2, 'caught error in convert.xml2json', e, xml);
         }
         return output;
       } else {
-        return { status: 0, data: xml }
+        return { status: 0, data: xml };
       }
     } else {
       var d = new Date();
       var n = (d.getTime() - n) / 1000;
-      return JSON.stringify({ status: 1, message: this.isomessage("error: no response"), duration: n, data: fullresponse }, null, 2)
+      return JSON.stringify(
+        {
+          status: 1,
+          message: this.isomessage('error: no response'),
+          duration: n,
+          data: fullresponse,
+        },
+        null,
+        2
+      );
     }
     //return xml
-
-  }
-
-  private urlify(details, elementlibraryid, elementkey, argszgroup, argszkey, argsopeninzotero) {
-    return `<a href="https://ref.opendeved.net/zo/zg/${elementlibraryid}/7/${elementkey}/NA?${ argszgroup || argszkey ? `src=${argszgroup}:${argszkey}&` : ""}${argsopeninzotero ? "openin=zotero" : ""}">${details}</a>)`
+  }
+
+  private urlify(
+    details,
+    elementlibraryid,
+    elementkey,
+    argszgroup,
+    argszkey,
+    argsopeninzotero
+  ) {
+    return `<a href="https://ref.opendeved.net/zo/zg/${elementlibraryid}/7/${elementkey}/NA?${
+      argszgroup || argszkey ? `src=${argszgroup}:${argszkey}&` : ''
+    }${argsopeninzotero ? 'openin=zotero' : ''}">${details}</a>)`;
   }
 
   private getCanonicalURL(args, element) {
-    let url = "";
-    url = element.data.url != '' && !element.bib.match(element.data.url) ?
-      ` Available from <a href="${he.encode(element.data.url)}">${he.encode(element.data.url)}</a>.`
-      : ""
-    url = element.data.url.match(/docs.edtechhub.org|docs.opendeved.net/) ?
-      " (" + this.urlify(element.data.url, element.library.id, element.key, args.zgroup, args.zkey, args.openinzotero) + ")"
-      : url
-    return url
+    let url = '';
+    url =
+      element.data.url != '' && !element.bib.match(element.data.url)
+        ? ` Available from <a href="${he.encode(element.data.url)}">${he.encode(
+            element.data.url
+          )}</a>.`
+        : '';
+    url = element.data.url.match(/docs.edtechhub.org|docs.opendeved.net/)
+      ? ' (' +
+        this.urlify(
+          element.data.url,
+          element.library.id,
+          element.key,
+          args.zgroup,
+          args.zkey,
+          args.openinzotero
+        ) +
+        ')'
+      : url;
+    return url;
   }
 
   async makeZoteroQuery(arg) {
-    var response = []
+    var response = [];
     // The limit is 25 results at a time - so need to check that arg.keys is not too long.
-    const allkeys = arg.keys.split(",")
-    const keyarray = []
-    var temp = []
+    const allkeys = arg.keys.split(',');
+    const keyarray = [];
+    var temp = [];
     for (const index in allkeys) {
-      temp.push(allkeys[index])
+      temp.push(allkeys[index]);
       if (temp.length >= 25) {
-        keyarray.push(temp)
-        temp = []
+        keyarray.push(temp);
+        temp = [];
       }
     }
     if (temp.length > 0) {
-      keyarray.push(temp)
+      keyarray.push(temp);
     }
     for (const index in keyarray) {
       //console.log("keyarray=" + JSON.stringify(keyarray[index], null, 2))
@@ -2888,50 +2933,49 @@
         group_id: arg.group,
         key: '',
         filter: {
-          format: "json",
-          include: "data,bib",
-          style: "apa-single-spaced",
+          format: 'json',
+          include: 'data,bib',
+          style: 'apa-single-spaced',
           linkwrap: 1,
-          itemKey: keyarray[index].join(",")
-        }
-      })
+          itemKey: keyarray[index].join(','),
+        },
+      });
       //console.log("resp=" + JSON.stringify(resp, null, 2))
 
       if (Array.isArray(resp)) {
         response.push(...resp);
       } else {
         response.push(resp);
-      };
+      }
     }
     if (!response || response.length == 0) {
-      return { status: 1, message: "error", data: [] }
-    }
-    return { status: 0, message: "Success", data: response }
-  }
-
+      return { status: 1, message: 'error', data: [] };
+    }
+    return { status: 0, message: 'Success', data: response };
+  }
 
   async makeMultiQuery(args) {
     // console.log("Multi query 1")
-    let mykeys
+    let mykeys;
     try {
-      args.groupkeys = this.as_value(args.groupkeys)
-      mykeys = args.groupkeys.split(",")
+      args.groupkeys = this.as_value(args.groupkeys);
+      mykeys = args.groupkeys.split(',');
     } catch (e) {
-      console.log(e)
-      process.exit(1)
+      console.log(e);
+      process.exit(1);
     }
     var a = {};
     try {
-      mykeys.forEach(x => {
-        const gk = x.split(":");
+      mykeys.forEach((x) => {
+        const gk = x.split(':');
         if (a[gk[0]]) {
           a[gk[0]].push(gk[1]);
         } else {
           a[gk[0]] = [gk[1]];
-        };
+        }
       });
     } catch (e) {
-      console.log(e)
+      console.log(e);
     }
     // console.log("Multi query 2")
     var b = [];
@@ -2939,10 +2983,10 @@
     var zotgroup;
     var zotkeys;
     for ([zotgroup, zotkeys] of Object.entries(a)) {
-      // console.log("TEMPORARY="+JSON.stringify(   [zotgroup, zotkeys]         ,null,2))         
+      // console.log("TEMPORARY="+JSON.stringify(   [zotgroup, zotkeys]         ,null,2))
       const zargs = {
         group: zotgroup,
-        keys: zotkeys.join(",")
+        keys: zotkeys.join(','),
       };
       const response = await this.makeZoteroQuery(zargs);
       if (response.status == 0) {
@@ -2950,27 +2994,36 @@
           b.push(...response.data);
         } else {
           b.push(response.data);
-        };
+        }
       } else {
-        console.log("ERROR")
-        errors.push({ error: "Failure to retrieve data", ...zargs });
+        console.log('ERROR');
+        errors.push({ error: 'Failure to retrieve data', ...zargs });
       }
     }
     //console.log("Multi query 3")
 
-    const output = { status: 0, message: "Success", data: b, errors: errors }
+    const output = { status: 0, message: 'Success', data: b, errors: errors };
     //console.log("TEMPORARY=" + JSON.stringify(output, null, 2))
-    return output
+    return output;
   }
 
   private catchme(number, text, error, data) {
-    return JSON.stringify({ status: number, message: this.isomessage(text), error: error.toString(), data: data }, null, 2)
+    return JSON.stringify(
+      {
+        status: number,
+        message: this.isomessage(text),
+        error: error.toString(),
+        data: data,
+      },
+      null,
+      2
+    );
   }
 
   private isomessage(text) {
     var d = new Date();
     var n = d.toISOString();
-    return text + "; on " + n;
+    return text + '; on ' + n;
   }
 
   /* END FUcntionS FOR GETBIB */
@@ -3279,7 +3332,7 @@
           };
           console.log(
             '{Result, output}=' +
-            JSON.stringify(myout, null, this.config.indent)
+              JSON.stringify(myout, null, this.config.indent)
           );
         }
         if (args.out)
