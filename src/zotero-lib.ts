--- conflicted
+++ resolved
@@ -308,11 +308,9 @@
    * Expose 'get'
    * Make a direct query to the API using 'GET uri'.
    */
-<<<<<<< HEAD
+
   public async __get(args: ZoteroTypes.__getArgs): Promise<any> {
-=======
-  public async __get(args: ZoteroTypes.IGetArgs): Promise<any> {
->>>>>>> 06c45114
+
     const out = [];
     for (const uri of args.uri) {
       const res = await this.http.get(uri, { userOrGroupPrefix: !args.root }, this.config);
@@ -331,11 +329,9 @@
    * Expose 'post'. Make a direct query to the API using
    * 'POST uri [--data data]'.
    */
-<<<<<<< HEAD
+
   public async __post(args: ZoteroTypes.__postArgs): Promise<any> {
-=======
-  public async __post(args: ZoteroTypes.IPostArgs): Promise<any> {
->>>>>>> 06c45114
+
     const res = await this.http.post(args.uri, args.data, {}, this.config);
     this.print(res);
     return res;
@@ -345,11 +341,9 @@
    * Make a direct query to the API using
    * 'PUT uri [--data data]'.
    */
-<<<<<<< HEAD
+
   public async __put(args: ZoteroTypes.__putArgs): Promise<any> {
-=======
-  public async __put(args: ZoteroTypes.IPutArgs): Promise<any> {
->>>>>>> 06c45114
+
     const res = await this.http.put(args.uri, args.data, this.config);
     this.print(res);
     return res;
@@ -359,11 +353,9 @@
    * Make a direct query to the API using
    * 'PATCH uri [--data data]'.
    */
-<<<<<<< HEAD
+
   public async __patch(args: ZoteroTypes.__patchArgs): Promise<any> {
-=======
-  public async __patch(args: ZoteroTypes.IPatchArgs): Promise<any> {
->>>>>>> 06c45114
+
     const res = await this.http.patch(args.uri, args.data, args.version, this.config);
     this.print(res);
     return res;
@@ -373,11 +365,9 @@
    * Make a direct delete query to the API using
    * 'DELETE uri'.
    */
-<<<<<<< HEAD
+
   public async __delete(args: ZoteroTypes.__deleteArgs): Promise<any> {
-=======
-  public async __delete(args: ZoteroTypes.IDeleteArgs): Promise<any> {
->>>>>>> 06c45114
+
     const output = [];
     for (const uri of args.uri) {
       const response = await this.http.get(uri, undefined, this.config);
@@ -633,11 +623,9 @@
    * <userOrGroupPrefix>/collections/<collectionKey>/collections Subcollections within a specific collection in the library
    * TODO: --create-child should go into 'collection'.
    */
-<<<<<<< HEAD
+
   public async collections(args: ZoteroTypes.ICollectionsArgs): Promise<any | Collection.Get.Collection> {
-=======
-  public async collections(args: ZoteroTypes.ICollectionsArgs): Promise<any> {
->>>>>>> 06c45114
+
     // TODO: args parsing code
     if (args.json && !args.json.endsWith('.json')) {
       return this.message(0, 'Please provide a valid json file name');
@@ -1070,11 +1058,9 @@
    * <userOrGroupPrefix>/items/<itemKey> A specific item in the library
    * <userOrGroupPrefix>/items/<itemKey>/children Child items under a specific item
    */
-<<<<<<< HEAD
+
   public async item(args: ZoteroTypes.IItemArgs & { tags?: boolean }): Promise<any> {
-=======
-  public async item(args: ZoteroTypes.IItemArgs): Promise<any> {
->>>>>>> 06c45114
+
     const output = [];
 
     // TODO: args parsing code
@@ -1448,11 +1434,9 @@
       else {
         //  all items are read into a single structure:
         const items = args.files.map((item) => JSON.parse(fs.readFileSync(item, 'utf-8')));
-<<<<<<< HEAD
         const itemsflat = items.flat(1);
-=======
         FileItems = items.flat(1);
->>>>>>> 06c45114
+
 
         // TODO: Also add an option 'tags' which adds tags to new items.
         // TODO: from @oaizab to @suzuya1331 is this one should stay like this or should loop over the newcollection array?
@@ -1487,7 +1471,7 @@
             item.collections = [...args.collections, ...item.collections];
           }
         }
-<<<<<<< HEAD
+
         // This code is repeated below for 'items'. It should be refactored.
         let res = [];
         const batchSize = 50;
@@ -1516,8 +1500,6 @@
         // this.pruneData(res, args.fullresponse);
         // TODO: Returning here means that if there is 'items' it will not be processed. Fix.
         return res;
-=======
->>>>>>> 06c45114
       }
     }
 
@@ -1531,15 +1513,12 @@
       // I've checked in zotero-openalex, and it's passed a plain array.
 
       if (typeof args.items === 'object') {
-<<<<<<< HEAD
         items = Object.values(args.items);
       }
       if (!Array.isArray(items)) {
-=======
         ObjectItems = Object.values(args.items);
       }
       if (!Array.isArray(ObjectItems)) {
->>>>>>> 06c45114
         console.log('ERROR: args.items is not an array');
         return;
       }
@@ -1552,31 +1531,7 @@
       }
     }
 
-<<<<<<< HEAD
-      if (items.length > 0) {
-        let res = [];
-        const batchSize = 50;
-        /* items.length = 151
-        0..49 (end=50)
-        50..99 (end=100)
-        100..149 (end=150)
-        150..150 (end=151)
-        */
-        for (var start = 0; start < items.length; start += batchSize) {
-          const end = start + batchSize <= items.length ? start + batchSize : items.length + 1;
-          // Safety check - should always be true:
-          if (items.slice(start, end).length <= batchSize) {
-            logger.error(`Uploading objects ${start} to ${end - 1}`);
-            logger.info(`Uploading objects ${start} to ${end - 1}`);
-            logger.info(`${items.slice(start, end).length}`);
-            const result = await this.http.post('/items', JSON.stringify(items.slice(start, end)), {}, this.config);
-            res.push(result);
-          } else {
-            logger.error(`NOT Uploading objects ${start} to ${end - 1}`);
-            logger.info(`NOT Uploading objects ${start} to ${end - 1}`);
-            logger.info(`${items.slice(start, end).length}`);
-          }
-=======
+
     let ItemsForUpload = FileItems.concat(ObjectItems);
     if (args.fullresponse && args.item) {
       // If we are uploading a single item, and we want the full response, we need to add it to the array.
@@ -1606,7 +1561,7 @@
           logger.error(`NOT Uploading objects ${start} to ${end}-1`);
           logger.info(`NOT Uploading objects ${start} to ${end}-1`);
           logger.info(`${ItemsForUpload.slice(start, end).length}`);
->>>>>>> 06c45114
+
         }
       }
       return res;
@@ -1625,16 +1580,8 @@
     }
   }
 
-<<<<<<< HEAD
-  /**
-   * Prunes the data from the response object.
-   * @param res - The response object.
-   * @param fullresponse - Whether to return the full response object or just the pruned data. Default is `false`.
-   * @returns The pruned data or the full response object.
-   */
-=======
+
   // This function is not used now. It was used to create a new item.
->>>>>>> 06c45114
   public pruneData(res, fullresponse = false) {
     if (fullresponse) return res;
     return res.successful['0'].data;
@@ -1988,11 +1935,9 @@
    * Utility functions.
    */
 
-<<<<<<< HEAD
+
   public async enclose_item_in_collection(args: ZoteroTypes.IEncloseItemInCollectionArgs): Promise<any> {
-=======
-  public async enclose_item_in_collection(args: ZoteroTypes.IEncloseItemInICollectionArgs): Promise<any> {
->>>>>>> 06c45114
+
     const output = [];
     //TODO: args parsing code
     if (!args.key) {
@@ -2174,7 +2119,7 @@
     return doi;
   }
 
-<<<<<<< HEAD
+
   /**
    * Manages the local database based on the provided arguments.
    *
@@ -2189,8 +2134,7 @@
    * @param args.verbose - Whether to show verbose output.
    * @returns A promise that resolves to the result of the database management operation.
    */
-=======
->>>>>>> 06c45114
+
   public async manageLocalDB(args: ZoteroTypes.IManageLocalDBArgs): Promise<any> {
     console.log('args: ', { ...args }, this.config);
     if (args.lookup && !args.keys) {
@@ -2273,7 +2217,7 @@
     // }
   }
 
-<<<<<<< HEAD
+
   /**
    * Deduplicates items in the specified group based on certain criteria.
    * It writes the duplicates to a file named `duplicates.json`.
@@ -2282,8 +2226,7 @@
    * @param args.api_key - The API key of the group.
    * @param args.collection - The collection to add the deduplicated items to.
    */
-=======
->>>>>>> 06c45114
+
   public async deduplicate_func(args: ZoteroTypes.IDeduplicateFuncArgs) {
     const { PrismaClient } = require('@prisma/client');
     //@ts-ignore
@@ -2414,7 +2357,7 @@
     }
   }
 
-<<<<<<< HEAD
+
   /**
    * Moves and deduplicates items to a specified collection.
    *
@@ -2423,9 +2366,7 @@
    * @returns A Promise that resolves when the items have been moved and deduplicated.
    */
   public async Move_deduplicate_to_collection(args: ZoteroTypes.IMoveDeduplicateToCollectionArgs) {
-=======
-  public async Move_deduplicate_to_collection(args: ZoteroTypes.IMoveDeduplicateToICollectionArgs) {
->>>>>>> 06c45114
+
     // read deduplicate json file
 
     if (!fs.existsSync(args.file)) {
@@ -2577,7 +2518,7 @@
     }
   }
 
-<<<<<<< HEAD
+
   /**
    * Merges items from a specified data file into a Zotero group.
    *
@@ -2586,8 +2527,7 @@
    * @param args.options - The options for merging the items.
    * @param args.group_id - The ID of the Zotero group to merge the items into.
    */
-=======
->>>>>>> 06c45114
+
   public async merge_func(args: ZoteroTypes.IMergeFuncArgs) {
     if (!fs.existsSync(args.data)) {
       console.log('file not found');
@@ -2614,14 +2554,13 @@
     }
   }
   //@ts-ignore
-<<<<<<< HEAD
+
   /**
    * Retrieves the count of items from the database based on the provided item IDs.
    * @param items - An array of item IDs.
    * @returns A Promise that resolves to the count of items.
    */
-=======
->>>>>>> 06c45114
+
   private async getItems(items: string[]) {
     const { PrismaClient } = require('@prisma/client');
     const prisma = new PrismaClient();
@@ -2637,7 +2576,7 @@
     // check if file exists using fs
   }
 
-<<<<<<< HEAD
+
   /**
    * Resolves the given arguments and returns the result.
    *
@@ -2647,9 +2586,7 @@
    * @returns The resolved result, null if keys not provided.
    */
   public async resolvefunc(args: ZoteroTypes.IResolveFuncArgs) {
-=======
-  public async resolvefunc(args: ZoteroTypes.IResolvefuncArgs) {
->>>>>>> 06c45114
+
     const { PrismaClient } = require('@prisma/client');
     const prisma = new PrismaClient();
 
@@ -2907,7 +2844,6 @@
   }
 
   // TODO: Implement
-<<<<<<< HEAD
   /**
    * Attaches a link to an item in Zotero.
    * @param args - The arguments for attaching the link.
@@ -2921,8 +2857,7 @@
    * @param args.update_url_field - Whether to update the URL field.
    * @returns A Promise that resolves to the result of attaching the link.
    */
-=======
->>>>>>> 06c45114
+
   public async attach_link(args: ZoteroTypes.IAttachLinkArgs): Promise<any> {
     // TODO: There's a problem here... the following just offer docorations. We need to have inputs too...
 
@@ -3008,8 +2943,6 @@
 
     return this.message(0, 'exist status', dataout);
   }
-
-<<<<<<< HEAD
   /**
    * Retrieves the value of a specific field from a Zotero item.
    * If the `value` argument is provided, it updates the field with the new value.
@@ -3020,8 +2953,7 @@
    * @param args.version - The version of the item to update.
    * @returns The value of the field or the updated Zotero item.
    */
-=======
->>>>>>> 06c45114
+
   public async field(args: ZoteroTypes.IFieldArgs): Promise<any> {
     //TODO: args parsing code
     if (!args.field) {
@@ -3105,8 +3037,6 @@
     const data = {};
     return this.message(0, 'exit status', data);
   }
-
-<<<<<<< HEAD
   /**
    * Updates the URL of an item in the Zotero library.
    * @param args - The arguments for updating the URL.
@@ -3115,8 +3045,7 @@
    * @param args.version - The version of the item to update.
    * @returns A promise that resolves with the updated item.
    */
-=======
->>>>>>> 06c45114
+
   public async update_url(args: ZoteroTypes.IUpdateUrlArgs): Promise<any> {
     //TODO: args parsing code
     args.json = {
@@ -3194,11 +3123,9 @@
   }
 
   // TODO: Implement
-<<<<<<< HEAD
+
   public async getbib(args: ZoteroTypes.IGetbibArgs) {
-=======
-  public async getbib(args: ZoteroTypes.IGetBibArgs) {
->>>>>>> 06c45114
+
     let output;
     try {
       output = await this.getZoteroDataX(args);
@@ -3215,11 +3142,8 @@
   }
 
   /* START FUcntionS FOR GETBIB */
-<<<<<<< HEAD
   async getZoteroDataX(args: ZoteroTypes.IGetZoteroDataXargs) {
-=======
-  async getZoteroDataX(args: ZoteroTypes.IGetZoteroDataXArgs) {
->>>>>>> 06c45114
+
     //logger.info("Hello")
     let d = new Date();
     let n = d.getTime();
@@ -3437,11 +3361,8 @@
   /* END Fucntions FOR GETBIB */
 
   // TODO: Implement
-<<<<<<< HEAD
   public async attach_note(args: ZoteroTypes.IAttachNoteArgs) {
-=======
-  public async attach_note(args: ZoteroTypes.AttachNoteArgs) {
->>>>>>> 06c45114
+
     //TODO: args parsing code
     args.notetext = as_value(args.notetext);
     args.key = this.extractKeyAndSetGroup(as_value(args.key));
