--- conflicted
+++ resolved
@@ -1,10 +1,6 @@
 {
   "name": "zotero-lib",
-<<<<<<< HEAD
-  "version": "1.0.63",
-=======
   "version": "1.0.65",
->>>>>>> ead4fd64
   "description": "",
   "main": "build/zotero-lib.js",
   "bin": {
